--- conflicted
+++ resolved
@@ -17,7 +17,6 @@
 import org.apache.wss4j.common.saml.OpenSAMLUtil
 import org.apache.wss4j.common.saml.builder.SAML2Constants
 import org.apache.wss4j.common.util.DOM2Writer
-import org.codice.security.saml.IdpMetadata
 import org.codice.security.saml.SamlProtocol
 import org.codice.security.sign.SimpleSign
 import org.joda.time.DateTime
@@ -25,7 +24,6 @@
 import org.opensaml.saml.saml2.core.impl.AuthnRequestBuilder
 import org.opensaml.saml.saml2.core.impl.IssuerBuilder
 import org.opensaml.saml.saml2.core.impl.NameIDPolicyBuilder
-import org.opensaml.saml.saml2.metadata.IDPSSODescriptor
 import org.w3c.dom.Document
 import org.w3c.dom.Node
 import java.io.File
@@ -42,7 +40,9 @@
 
 private val DEPLOY_CL = getDeployDirClassloader()
 
-class DeployDirClassloader private fun getDeployDirClassloader(): ClassLoader {
+class DeployDirClassloader
+
+private fun getDeployDirClassloader(): ClassLoader {
     val pluginDeploy = System.getProperty("saml.plugin.deployDir")
 
     return if (pluginDeploy != null) {
@@ -62,18 +62,6 @@
 }
 
 /**
-<<<<<<< HEAD
-=======
- * Parses and returns the idp metadata
- */
-fun parseIdpMetadata(): IdpMetadata {
-    return IdpMetadata().apply {
-        setMetadata(File(System.getProperty(IDP_METADATA)).readText())
-    }
-}
-
-/**
->>>>>>> c34b1141
  * Creates a dom element given a string representation of xml
  */
 fun buildDom(decodedMessage: String): Node {
@@ -113,18 +101,4 @@
     val requestElement = OpenSAMLUtil.toDom(authnRequest, doc)
 
     return DOM2Writer.nodeToString(requestElement)
-<<<<<<< HEAD
-=======
-}
-
-/**
- * Returns SSO url of the passed in binding from the IdP's metadata
- */
-fun getSingleSignonLocation(binding: String): String? {
-    return idpMetadata
-            .descriptor
-            ?.singleSignOnServices
-            ?.first { it.binding == binding }
-            ?.location
->>>>>>> c34b1141
 }