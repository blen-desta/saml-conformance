--- conflicted
+++ resolved
@@ -57,18 +57,10 @@
 
         if (it.children("AuthnStatement").isEmpty()) throw SAMLComplianceException.create("SAMLProfiles.4.1.4.2_j")
 
-<<<<<<< HEAD
-        if (idpParsedMetadata != null) {
-            if (idpParsedMetadata!!.singleLogoutServices.isNotEmpty())
-                it.children("AuthnStatement").forEach {
-                    if (it.attributes.getNamedItem("SessionIndex") == null)
-                        throw SAMLComplianceException.create("SAMLProfiles.4.1.4.2_k")
-=======
         if (idpMetadata.descriptor != null) {
             if (idpMetadata.descriptor!!.singleLogoutServices.isNotEmpty())
-                authnStatements.forEach {
+                it.children("AuthnStatement").forEach {
                     if (it.attributes.getNamedItem("SessionIndex") == null) throw SAMLComplianceException.create("SAMLProfiles.4.1.4.2k")
->>>>>>> c34b1141
                 }
         }
 
