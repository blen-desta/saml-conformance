/**
 * Copyright (c) Codice Foundation
 *
 * <p>This is free software: you can redistribute it and/or modify it under the terms of the GNU
 * Lesser General Public License as published by the Free Software Foundation, either version 3 of
 * the License, or any later version.
 *
 * <p>This program is distributed in the hope that it will be useful, but WITHOUT ANY WARRANTY;
 * without even the implied warranty of MERCHANTABILITY or FITNESS FOR A PARTICULAR PURPOSE. See the
 * GNU Lesser General Public License for more details. A copy of the GNU Lesser General Public
 * License is distributed along with this program and can be found at
 * <http://www.gnu.org/licenses/lgpl.html>.
 */
package org.codice.compliance.bindings

import org.codice.compliance.RELAY_STATE
import org.codice.compliance.SAMLComplianceException
import org.codice.compliance.idpMetadata
import org.codice.security.saml.IdpMetadata
import org.w3c.dom.Node
import java.io.UnsupportedEncodingException
import java.net.URLDecoder
import java.net.URLEncoder
import java.nio.charset.StandardCharsets
import org.codice.security.sign.SimpleSign

/**
 * Verify the response for a redirect binding
 */
fun verifyRedirect(responseDomElement: Node, parsedResponse : Map<String, String>, givenRelayState: Boolean) {
    parsedResponse["RelayState"]?.let { verifyRedirectRelayState(it, givenRelayState) }
    parsedResponse["Signature"]?.let { verifyRedirectSignature(it, parsedResponse) }
    parsedResponse["SigAlg"]?.let { verifyRedirectSigAlg(it) }
}

/**
 * Verifies the signature algorithm according to the redirect binding rules in the binding spec
 */
fun verifyRedirectSigAlg(sigAlg: String) {

}

/**
 * Verifies the signature according to the redirect binding rules in the binding spec
 */
fun verifyRedirectSignature(signature: String, parsedResponse: Map<String, String>) {
    // set up query params that were signed
    val queryParams = StringBuilder()
    parsedResponse["SAMLResponse"]?.let {
        queryParams.append("SAMLResponse=")
        queryParams.append(it)
        queryParams.append("&")
    }
    parsedResponse["RelayState"]?.let {
        queryParams.append("RelayState=")
        queryParams.append(it)
        queryParams.append("&")
    }
    parsedResponse["SigAlg"]?.let {
        queryParams.append("SigAlg=")
        queryParams.append(it)
    }

    val verify = SimpleSign().validateSignature(
            queryParams.toString(),
            signature,
            parsedResponse["SigAlg"],
            idpMetadata.signingCertificate
    )

    if (!verify) {
        throw SAMLComplianceException.create("SAMLBindings.3.4.4.1_d")
    }
}

/**
<<<<<<< HEAD
 * Verifies the relay state according to the post redirect rules in the binding spec
 * 3.4.3 RelayState
 * 3.4.4.1 DEFLATE Encoding
=======
 * Verifies the relay state according to the redirect binding rules in the binding spec
>>>>>>> c34b1141
 */
fun verifyRedirectRelayState(encodedRelayState: String, givenRelayState: Boolean) {
    val decodedRelayState : String

    try {
        decodedRelayState = URLDecoder.decode(encodedRelayState, StandardCharsets.UTF_8.name())
    } catch (e : UnsupportedEncodingException) {
        throw SAMLComplianceException.create("SAMLBindings.3.4.4.1_c1")
    }

    if (decodedRelayState.toByteArray().size > 80) {
        throw SAMLComplianceException.create("SAMLBindings.3.4.3_a")
    }

    if (givenRelayState) {
        if (decodedRelayState != RELAY_STATE) {
            if (encodedRelayState == RELAY_STATE) {
                throw SAMLComplianceException.create("SAMLBindings.3.4.4.1_c1")
            }
            throw SAMLComplianceException.create("SAMLBindings.3.4.3_b1")
        }
    }
}<|MERGE_RESOLUTION|>--- conflicted
+++ resolved
@@ -16,13 +16,11 @@
 import org.codice.compliance.RELAY_STATE
 import org.codice.compliance.SAMLComplianceException
 import org.codice.compliance.idpMetadata
-import org.codice.security.saml.IdpMetadata
+import org.codice.security.sign.SimpleSign
 import org.w3c.dom.Node
 import java.io.UnsupportedEncodingException
 import java.net.URLDecoder
-import java.net.URLEncoder
 import java.nio.charset.StandardCharsets
-import org.codice.security.sign.SimpleSign
 
 /**
  * Verify the response for a redirect binding
@@ -42,6 +40,7 @@
 
 /**
  * Verifies the signature according to the redirect binding rules in the binding spec
+ * 3.4.4.1 DEFLATE Encoding
  */
 fun verifyRedirectSignature(signature: String, parsedResponse: Map<String, String>) {
     // set up query params that were signed
@@ -74,13 +73,9 @@
 }
 
 /**
-<<<<<<< HEAD
- * Verifies the relay state according to the post redirect rules in the binding spec
+ * Verifies the relay state according to the redirect binding rules in the binding spec
  * 3.4.3 RelayState
  * 3.4.4.1 DEFLATE Encoding
-=======
- * Verifies the relay state according to the redirect binding rules in the binding spec
->>>>>>> c34b1141
  */
 fun verifyRedirectRelayState(encodedRelayState: String, givenRelayState: Boolean) {
     val decodedRelayState : String
