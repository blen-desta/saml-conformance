--- conflicted
+++ resolved
@@ -22,11 +22,7 @@
 /**
  * Verify the response for a redirect binding
  */
-<<<<<<< HEAD
 fun verifyRedirect(responseDomElement: Node, parsedResponse : Map<String, String>) {
-=======
-fun verifyRedirect(response: Node, parsedResponse: Map<String, String>) {
->>>>>>> f6334bf5
     parsedResponse["RelayState"]?.let { verifyRedirectRelayState(it) }
     parsedResponse["Signature"]?.let { verifyRedirectSignature(it) }
     parsedResponse["SigAlg"]?.let { verifyRedirectSigAlg(it) }
