--- conflicted
+++ resolved
@@ -1,10 +1,6 @@
-<<<<<<< HEAD
 # PROFILES
 
-SAMLProfiles.4.1.4.2a=If the <Response> message is signed or if an enclosed assertion is encrypted, then the \
-=======
 SAMLProfiles.4.1.4.2_a=If the <Response> message is signed or if an enclosed assertion is encrypted, then the \
->>>>>>> 309058bc
   <Issuer> element MUST be present.
 
 SAMLProfiles.4.1.4.2_b=If present [the Issuer] MUST contain the unique identifier of the issuing identity provider.
@@ -37,8 +33,7 @@
   authentication statements MUST include a SessionIndex attribute to enable per-session logout \
   requests by the service provider.
 
-<<<<<<< HEAD
-SAMLProfiles.4.1.4.2l=Each bearer assertion MUST contain an <AudienceRestriction> including \
+SAMLProfiles.4.1.4.2_l=Each bearer assertion MUST contain an <AudienceRestriction> including \
   the service provider's unique identifier as an <Audience>.
 
 SAMLProfiles.4.1.4.5=If the HTTP POST binding is used to deliver the <Response>, [E26]each assertion MUST be \
@@ -63,8 +58,4 @@
 SAMLCore.2.3.4_a=The Type attribute [for an EncryptedData] SHOULD be present and, if present, MUST contain a value of \
   http://www.w3.org/2001/04/xmlenc#Element.
 
-# todo SAMLCore.2.3.4_b=The encrypted content MUST contain an element that has a type of or derived from AssertionType.
-=======
-SAMLProfiles.4.1.4.2_l=Each bearer assertion MUST contain an <AudienceRestriction> including \
-  the service provider's unique identifier as an <Audience>.
->>>>>>> 309058bc
+# todo SAMLCore.2.3.4_b=The encrypted content MUST contain an element that has a type of or derived from AssertionType.