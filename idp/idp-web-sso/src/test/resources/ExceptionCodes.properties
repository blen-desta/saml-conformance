--- conflicted
+++ resolved
@@ -86,7 +86,6 @@
 
 SAMLCore.2.7.3_a=Assertions containing <AttributeStatement> elements MUST contain a <Subject> element.
 
-<<<<<<< HEAD
 SAMLCore.2.7.3.1_a=Within an <AttributeStatement>, if the SAML attribute exists but has no values, then the <AttributeValue> element MUST be omitted.
 
 SAMLCore.2.7.3.2_a=The Type attribute [for an EncryptedData] SHOULD be present and, if present, MUST contain a value of http://www.w3.org/2001/04/xmlenc#Element.
@@ -94,8 +93,6 @@
 # todo SAMLCore.2.7.3.2_b=The encrypted content MUST contain an element that has a type of or derived from AttributeType.
 
 SAMLCore.2.7.4_a=Assertions containing <AuthzDecisionStatement> elements MUST contain a <Subject> element.
-=======
-SAMLCore.2.7.3.1=Within an <AttributeStatement>, if the SAML attribute exists but has no values, then the <AttributeValue> element MUST be omitted.
 
 ############################
 #
@@ -111,5 +108,4 @@
 
 # todo SAMLBindings.3.4.3=If a SAML request message is accompanied by RelayState data, then the SAML responder MUST return \
 # its SAML protocol response using a binding that also supports a RelayState mechanism, and it MUST place the exact data it \
-# received with the request into the corresponding RelayState parameter in the response.
->>>>>>> 12727eb9
+# received with the request into the corresponding RelayState parameter in the response.